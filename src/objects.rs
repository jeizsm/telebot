//! The complete list of telegram types, copied from:
//! https://core.telegram.org/bots/api#available-types
//!
//! on each struct getter, setter and send function will be implemented

/// These objects are redefinitions of basic types. telebot-derive will scope every object in
/// answer, so we need to redefine them here.
pub type Boolean = bool;
pub type Integer = i64;
pub type Vector<T> = Vec<T>;
pub type NotImplemented = ();

/// This object represents a Telegram user or bot.
#[derive(Serialize, Deserialize, Debug, Clone)]
pub struct User {
    pub id: Integer,
    pub first_name: String,
    pub last_name: Option<String>,
    pub username: Option<String>
}

/// This object represents a chat.
#[derive(Deserialize, Debug)]
pub struct Chat {
    pub id: Integer,
    #[serde(rename="type")]
    pub kind: String,
    pub title: Option<String>,
    pub username: Option<String>,
    pub first_name: Option<String>,
    pub last_name: Option<String>,
    pub all_members_are_administrators: Option<bool>
}

/// This object represents one special entity in a text message. For example, hashtags, usernames,
/// URLs, etc. 
#[derive(Deserialize, Debug)]
pub struct MessageEntity {
    #[serde(rename="type")]
    pub kind: String,
    pub offset: Integer,
    pub length: Integer,
    pub url: Option<String>,
    pub user: Option<User>
}

/// This object represents a message.
#[derive(Deserialize, Debug)]
pub struct Message {
    pub message_id: Integer,
    pub from: Option<User>,
    pub date: Integer,
    pub chat: Chat,
    pub forward_from: Option<User>,
    pub forward_from_chat: Option<User>,
    pub forward_from_message_id: Option<Integer>,
    pub forward_date: Option<Integer>,
    pub reply_to_message: Option<Box<Message>>,
    pub edit_date: Option<Integer>,
    pub text: Option<String>,
    pub entities: Option<Vec<MessageEntity>>,
    pub audio: Option<Audio>,
    pub document: Option<Document>,
    pub game: Option<NotImplemented>,
    pub photo: Option<Vec<PhotoSize>>,
    pub sticker: Option<Sticker>,
    pub video: Option<Video>,
    pub voice: Option<Voice>,
    pub caption: Option<String>,
    pub contact: Option<Contact>,
    pub location: Option<Location>,
    pub venue: Option<Venue>,
    pub new_chat_member: Option<User>,
    pub left_chat_member: Option<User>,
    pub new_chat_title: Option<String>,
    pub new_chat_photo: Option<Vec<PhotoSize>>,
    pub delete_chat_photo: Option<bool>,
    pub group_chat_created: Option<bool>,
    pub supergroup_chat_created: Option<bool>,
    pub channel_chat_created: Option<bool>,
    pub migrate_to_chat_id: Option<Integer>,
    pub migrate_from_chat_id: Option<Integer>,
    pub pinned_message: Option<Box<Message>>
}

#[derive(Deserialize, Debug)]
pub struct Updates(pub Vec<Update>);

#[derive(Deserialize, Debug)]
pub struct Update {
    pub update_id: Integer,
    pub message: Option<Message>,
    pub edited_message: Option<Message>,
    pub channel_post: Option<Message>,
    pub edited_channel_post: Option<Message>,
    pub inline_query: Option<InlineQuery>,
    pub chosen_inline_result: Option<()>,
    pub callback_query: Option<()>
}

/// This object represents one size of a photo or a file / sticker thumbnail.
#[derive(Deserialize, Debug, Clone)]
pub struct PhotoSize {
    pub file_id: String,
    pub width: Integer,
    pub height: Integer,
    pub file_size: Option<Integer>
}

/// This object represents an audio file to be treated as music by the Telegram clients.
#[derive(Deserialize, Debug)]
pub struct Audio {
    pub file_id: String,
    pub duration: Integer,
    pub performer: Option<String>,
    pub title: Option<String>,
    pub mime_type: Option<String>,
    pub file_size: Option<Integer>
}

/// This object represents a general file (as opposed to photos, voice messages and audio files).
#[derive(Deserialize, Debug)]
pub struct Document {
    pub file_id: String,
    pub thumb: Option<PhotoSize>,
    pub file_name: Option<String>,
    pub mime_type: Option<String>,
    pub file_size: Option<Integer>
}

/// This object represents a sticker.
#[derive(Deserialize, Debug)]
pub struct Sticker {
    pub file_id: String,
    pub width: Integer,
    pub height: Integer,
    pub thumb: Option<PhotoSize>,
    pub emoji: Option<String>,
    pub file_size: Option<Integer>
}

/// This object represents a video file.
#[derive(Deserialize, Debug)]
pub struct Video {
    pub file_id: String,
    pub width: Integer,
    pub height: Integer,
    pub duration: Integer,
    pub thumb: Option<PhotoSize>,
    pub mime_type: Option<String>,
    pub file_size: Option<String>
}

/// This object represents a voice note.
#[derive(Deserialize, Debug)]
pub struct Voice {
    pub file_id: String,
    pub duration: Integer,
    pub mime_type: Option<String>,
    pub file_size: Option<Integer>
}

/// This object represents a phone contact.
#[derive(Deserialize, Debug)]
pub struct Contact {
    pub phone_number: String,
    pub first_name: String,
    pub last_name: String,
    pub user_id: Integer
}

/// This object represents a point on the map.
#[derive(Serialize, Deserialize, Debug)]
pub struct Location {
    pub longitude: f32,
    pub latitude: f32
}

/// This object represents a venue.
#[derive(Deserialize, Debug)]
pub struct Venue {
    pub location: Location,
    pub title: String,
    pub address: String,
    pub foursquare_id: Option<String>
}

/// This object represent a user's profile pictures.
#[derive(Deserialize, Debug)]
pub struct UserProfilePhotos {
    pub total_count: Integer,
    pub photos: Vec<Vec<PhotoSize>>
}

/// This object represents a file ready to be downloaded. The file can be downloaded via the link
/// https://api.telegram.org/file/bot<token>/<file_path>. It is guaranteed that the link will be
/// valid for at least 1 hour. When the link expires, a new one can be requested by calling
/// getFile.
#[derive(Deserialize, Debug)]
pub struct File {
    pub file_id: String,
    pub file_size: Option<Integer>,
    pub file_path: Option<String>
}

/// This object represents a custom keyboard with reply options (see Introduction to bots for
/// details and examples).
#[derive(Deserialize, Debug)]
pub struct ReplyKeyboardMarkup {
    pub keyboard: Vec<KeyboardButton>,
    pub resize_keyboard: Option<bool>,
    pub one_time_keyboard: Option<bool>,
    pub selective: Option<bool>
}

/// This object represents one button of the reply keyboard. For simple text buttons String can be
/// used instead of this object to specify text of the button. Optional fields are mutually
/// exclusive.
#[derive(Deserialize, Debug)]
pub struct KeyboardButton {
    pub text: String,
    pub request_contact: Option<bool>,
    pub request_location: Option<bool>
}

/// Upon receiving a message with this object, Telegram clients will remove the current custom
/// keyboard and display the default letter-keyboard. By default, custom keyboards are displayed
/// until a new keyboard is sent by a bot. An exception is made for one-time keyboards that are
/// hidden immediately after the user presses a button (see ReplyKeyboardMarkup).
#[derive(Deserialize, Debug)]
pub struct ReplyKeyboardRemove {
    pub remove_keyboard: bool,
    pub selective: Option<bool>
}

/// This object represents an inline keyboard that appears right next to the message it belongs to.
#[derive(Serialize, Deserialize, Debug)]
pub struct InlineKeyboardMarkup {
    pub inline_keyboard: Vec<InlineKeyboardButton>
}

/// This object represents one button of an inline keyboard. You must use exactly one of the
/// optional fields.
#[derive(Serialize, Deserialize, Debug)]
pub struct InlineKeyboardButton {
    pub text: String,
    pub url: Option<String>,
    pub callback_data: Option<String>,
    pub switch_inline_query: Option<String>,
    pub switch_inline_query_current_chat: Option<String>,
    pub callback_game: Option<CallbackGame>
}

/// This object represents an incoming callback query from a callback button in an inline keyboard.
/// If the button that originated the query was attached to a message sent by the bot, the field
/// message will be present. If the button was attached to a message sent via the bot (in inline
/// mode), the field inline_message_id will be present. Exactly one of the fields data or
/// game_short_name will be present.
#[derive(Deserialize, Debug)]
pub struct CallbackQuery {
    pub id: String,
    pub from: User,
    pub message: Option<Message>,
    pub inline_message_id: Option<String>,
    pub chat_instance: Option<String>,
    pub data: Option<String>,
    pub game_short_name: Option<String>
}

/// Upon receiving a message with this object, Telegram clients will display a reply interface to
/// the user (act as if the user has selected the bot‘s message and tapped ’Reply'). This can be
/// extremely useful if you want to create user-friendly step-by-step interfaces without having to
/// sacrifice privacy mode.
#[derive(Deserialize, Debug)]
pub struct ForceReply {
    pub force_reply: bool,
    pub selective: Option<bool>
}
    
/// This object contains information about one member of the chat.
#[derive(Deserialize, Debug)]
pub struct ChatMember {
    pub user: User,
    pub status: String
}

/// Contains information about why a request was unsuccessfull.
#[derive(Deserialize, Debug)]
pub struct ResponseParameter {
    pub migrate_to_chat_id: Option<Integer>,
    pub retry_after: Option<Integer>
}

/// A placeholder, currently holds no information. Use BotFather to set up your game.
<<<<<<< HEAD
#[derive(Serialize, Deserialize, Debug)]
pub struct CallbackGame;

#[derive(Serialize, Deserialize, Debug)]
pub enum InlineQueryResult {
    CachedAudio(InlineQueryResultCachedAudio),
    CachedDocument(InlineQueryResultCachedDocument),
    CachedGif(InlineQueryResultCachedGif),
    CachedMpeg4Gif(InlineQueryResultCachedMpeg4Gif),
    CachedPhoto(InlineQueryResultCachedPhoto),
    CachedSticker(InlineQueryResultCachedSticker),
    CachedVideo(InlineQueryResultCachedVideo),
    CachedVoice(InlineQueryResultCachedVoice),
    Article(InlineQueryResultArticle),
    Audio(InlineQueryResultAudio),
    Contact(InlineQueryResultContact),
    Game(InlineQueryResultGame),
    Document(InlineQueryResultDocument),
    Gif(InlineQueryResultGif),
    Location(InlineQueryResultLocation),
    Mpeg4Gif(InlineQueryResultMpeg4Gif),
    Photo(InlineQueryResultPhoto),
    Venue(InlineQueryResultVenue),
    Video(InlineQueryResultVideo),
    Voice(InlineQueryResultVoice)
}

#[derive(Serialize, Deserialize, Debug)]
pub struct InlineQueryResultArticle {
    #[serde(rename="type")]
    pub kind: String,
    pub id: String,
    pub title: String,
    pub input_message_content: InputMessageContent,
    pub reply_markup: InlineKeyboardMarkup,
    pub url: Option<String>,
    pub hide_url: Option<Boolean>,
    pub description: Option<String>,
    pub thumb_url: Option<String>,
    pub thumb_width: Option<Integer>,
    pub thumb_height: Option<Integer>
}

#[derive(Serialize, Deserialize, Debug)]
pub struct InlineQueryResultPhoto {
    #[serde(rename="type")]
    pub kind: String,
    pub id: String,
    pub photo_url: String,
    pub thumb_url: String,
    pub photo_width: Option<Integer>,
    pub photo_height: Option<Integer>,
    pub title: Option<String>,
    pub description: Option<String>,
    pub caption: Option<String>,
    pub reply_markup: Option<()>,
    pub input_message_content: Option<()>
}

#[derive(Serialize, Deserialize, Debug)]
pub struct InlineQueryResultGif {
    #[serde(rename="type")]
    pub kind: String,
    pub id: String,
    pub gif_url: String,
    pub gif_width: Option<Integer>,
    pub gif_height: Option<Integer>,
    pub thumb_url: String,
    pub title: Option<String>,
    pub caption: Option<String>,
    pub reply_markup: Option<InlineKeyboardMarkup>,
    pub input_message_content: Option<InputMessageContent>
}

#[derive(Serialize, Deserialize, Debug)]
pub struct InlineQueryResultMpeg4Gif {
    #[serde(rename="type")]
    pub kind: String,
    pub id: String,
    pub mpeg4_url: String,
    pub mpeg4_width: Option<Integer>,
    pub mpeg4_height: Option<Integer>,
    pub thumb_url: String,
    pub title: Option<String>,
    pub caption: Option<String>,
    pub reply_markup: Option<InlineKeyboardMarkup>,
    pub input_message_content: Option<InputMessageContent>
}

#[derive(Serialize, Deserialize, Debug)]
pub struct InlineQueryResultVideo {
    #[serde(rename="type")]
    pub kind: String,
    pub id: String,
    pub video_url: String,
    pub mime_type: String,
    pub thumb_url: String,
    pub title: String,
    pub caption: Option<String>,
    pub video_width: Option<Integer>,
    pub video_height: Option<Integer>,
    pub video_duration: Option<Integer>,
    pub description: Option<String>,
    pub reply_markup: Option<InlineKeyboardMarkup>,
    pub input_message_content: Option<InputMessageContent>
}

#[derive(Serialize, Deserialize, Debug)]
pub struct InlineQueryResultAudio {
    #[serde(rename="type")]
    pub kind: String,
    pub id: String,
    pub audio_url: String,
    pub title: String,
    pub caption: Option<String>,
    pub performer: Option<String>,
    pub audio_duration: Option<Integer>,
    pub reply_markup: Option<InlineKeyboardMarkup>,
    pub input_message_content: Option<InputMessageContent>
}

#[derive(Serialize, Deserialize, Debug)]
pub struct InlineQueryResultVoice {
    #[serde(rename="type")]
    pub kind: String,
    pub id: String,
    pub voice_url: String,
    pub title: String,
    pub caption: Option<String>,
    pub voice_duration: Option<Integer>,
    pub reply_markup: Option<InlineKeyboardMarkup>,
    pub input_message_content: Option<InputMessageContent>
}

#[derive(Serialize, Deserialize, Debug)]
pub struct InlineQueryResultDocument {
    #[serde(rename="type")]
    pub kind: String,
    pub id: String,
    pub title: String,
    pub caption: Option<String>,
    pub document_url: String,
    pub mime_type: String,
    pub description: Option<String>,
    pub reply_markup: Option<InlineKeyboardMarkup>,
    pub input_message_content: Option<InputMessageContent>,
    pub thumb_url: Option<String>,
    pub thumb_width: Option<Integer>,
    pub thumb_height: Option<Integer>
}

#[derive(Serialize, Deserialize, Debug)]
pub struct InlineQueryResultLocation {
    #[serde(rename="type")]
    pub kind: String,
    pub id: String,
    pub latitude: f64,
    pub longitude: f64,
    pub title: String,
    pub reply_markup: Option<InlineKeyboardMarkup>,
    pub input_message_content: Option<InputMessageContent>,
    pub thumb_url: Option<String>,
    pub thumb_width: Option<Integer>,
    pub thumb_height: Option<Integer>
}

#[derive(Serialize, Deserialize, Debug)]
pub struct InlineQueryResultVenue {
    #[serde(rename="type")]
    pub kind: String,
    pub id: String,
    pub latitude: f64,
    pub longitude: f64,
    pub title: String,
    pub address: String,
    pub foursquare_id: String,
    pub reply_markup: Option<InlineKeyboardMarkup>,
    pub input_message_content: Option<InputMessageContent>,
    pub thumb_url: Option<String>,
    pub thumb_width: Option<Integer>,
    pub thumb_height: Option<Integer>
}

#[derive(Serialize, Deserialize, Debug)]
pub struct InlineQueryResultContact {
    #[serde(rename="type")]
    pub kind: String,
    pub id: String,
    pub phone_number: String,
    pub first_name: String,
    pub last_name: String,
    pub reply_markup: Option<InlineKeyboardMarkup>,
    pub input_message_content: Option<InputMessageContent>,
    pub thumb_url: Option<String>,
    pub thumb_width: Option<Integer>,
    pub thumb_height: Option<Integer>
}

#[derive(Serialize, Deserialize, Debug)]
pub struct InlineQueryResultGame {
    #[serde(rename="type")]
    pub kind: String,
    pub id: String,
    pub game_short_name: String,
    pub reply_markup: Option<InlineKeyboardMarkup>
}

#[derive(Serialize, Deserialize, Debug)]
pub struct InlineQueryResultCachedPhoto {
    #[serde(rename="type")]
    pub kind: String,
    pub id: String,
    pub photo_file_id: String,
    pub title: Option<String>,
    pub description: Option<String>,
    pub caption: Option<String>,
    pub reply_markup: Option<InlineKeyboardMarkup>,
    pub input_message_content: Option<InputMessageContent>
}

#[derive(Serialize, Deserialize, Debug)]
pub struct InlineQueryResultCachedGif {
    #[serde(rename="type")]
    pub kind: String,
    pub id: String,
    pub gif_file_id: String,
    pub title: Option<String>,
    pub caption: Option<String>,
    pub reply_markup: Option<InlineKeyboardMarkup>,
    pub input_message_content: Option<InputMessageContent>
}

#[derive(Serialize, Deserialize, Debug)]
pub struct InlineQueryResultCachedMpeg4Gif {
    #[serde(rename="type")]
    pub kind: String,
    pub id: String,
    pub mpeg4_file_id: String,
    pub title: Option<String>,
    pub caption: Option<String>,
    pub reply_markup: Option<InlineKeyboardMarkup>,
    pub input_message_content: Option<InputMessageContent>
}

#[derive(Serialize, Deserialize, Debug)]
pub struct InlineQueryResultCachedSticker {
    #[serde(rename="type")]
    pub kind: String,
    pub id: String,
    pub sticker_file_id: String,
    pub reply_markup: Option<InlineKeyboardMarkup>,
    pub input_message_content: Option<InputMessageContent>
}

#[derive(Serialize, Deserialize, Debug)]
pub struct InlineQueryResultCachedDocument {
    #[serde(rename="type")]
    pub kind: String,
    pub id: String,
    pub title: String,
    pub document_file_id: String,
    pub description: Option<String>,
    pub caption: Option<String>,
    pub reply_markup: Option<InlineKeyboardMarkup>,
    pub input_message_content: Option<InputMessageContent>
}

#[derive(Serialize, Deserialize, Debug)]
pub struct InlineQueryResultCachedVideo {
    #[serde(rename="type")]
    pub kind: String,
    pub id: String,
    pub video_file_id: String,
    pub title: String,
    pub description: Option<String>,
    pub caption: Option<String>,
    pub reply_markup: Option<InlineKeyboardMarkup>,
    pub input_message_content: Option<InputMessageContent>
}

#[derive(Serialize,  Deserialize, Debug)]
pub struct InlineQueryResultCachedVoice {
    #[serde(rename="type")]
    pub kind: String,
    pub id: String,
    pub voice_file_id: String,
    pub title: String,
    pub caption: Option<String>,
    pub reply_markup: Option<InlineKeyboardMarkup>,
    pub input_message_content: Option<InputMessageContent>
}

#[derive(Serialize, Deserialize, Debug)]
pub struct InlineQueryResultCachedAudio {
    #[serde(rename="type")]
    pub kind: String,
    pub id: String,
    pub audio_file_id: String,
    pub caption: Option<String>,
    pub reply_markup: Option<InlineKeyboardMarkup>,
    pub input_message_content: Option<InputMessageContent>
}

#[derive(Serialize, Deserialize, Debug)]
pub enum InputMessageContent {
    InputTextMessageContent(InputTextMessageContent),
    InputLocationMessageContent(InputLocationMessageContent),
    InputVenueMessageContent(InputVenueMessageContent),
    InputContactMessageContent(InputContactMessageContent),
}

#[derive(Serialize, Deserialize, Debug)]
pub struct InputTextMessageContent {
    pub message_text: String,
    pub parse_mode: Option<String>,
    pub disable_web_page_preview: Option<Boolean>
}

#[derive(Serialize, Deserialize, Debug)]
pub struct InputLocationMessageContent {
    pub latitude: f64,
    pub longitude: f64
}

#[derive(Serialize, Deserialize, Debug)]
pub struct InputVenueMessageContent {
    pub latitude: f64,
    pub longitude: f64,
    pub title: String,
    pub address: String,
    pub foursquare_id: Option<String>
}

#[derive(Serialize, Deserialize, Debug)]
pub struct InputContactMessageContent {
    pub phone_number: String,
    pub first_name: String,
    pub last_name: Option<String>
}

#[derive(Serialize, Deserialize, Debug)]
pub struct ChosenInlineResult {
    pub result_id: String,
    pub from: User,
    pub location: Option<Location>,
    pub inline_message_id: Option<String>,
    pub query: String
}
=======
#[derive(Deserialize, Debug)]
pub struct CallbackGame;

///This object represents an incoming inline query. When the user sends an empty query, youur bot
///could return some default or  trending results.
#[derive(Deserialize,Debug)]
pub struct InlineQuery{
    pub id: String,
    pub from: User,
    pub location: Option<Location>,
    pub query: String,
    pub offset: String
}
>>>>>>> 919b01ff
<|MERGE_RESOLUTION|>--- conflicted
+++ resolved
@@ -292,7 +292,6 @@
 }
 
 /// A placeholder, currently holds no information. Use BotFather to set up your game.
-<<<<<<< HEAD
 #[derive(Serialize, Deserialize, Debug)]
 pub struct CallbackGame;
 
@@ -639,20 +638,5 @@
     pub from: User,
     pub location: Option<Location>,
     pub inline_message_id: Option<String>,
-    pub query: String
-}
-=======
-#[derive(Deserialize, Debug)]
-pub struct CallbackGame;
-
-///This object represents an incoming inline query. When the user sends an empty query, youur bot
-///could return some default or  trending results.
-#[derive(Deserialize,Debug)]
-pub struct InlineQuery{
-    pub id: String,
-    pub from: User,
-    pub location: Option<Location>,
-    pub query: String,
     pub offset: String
 }
->>>>>>> 919b01ff
